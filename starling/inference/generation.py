import gc
import os
import time
from datetime import datetime

import numpy as np
import torch
from soursop.sstrajectory import SSTrajectory
from tqdm.auto import tqdm

from starling import configs
from starling.data.tokenizer import StarlingTokenizer
from starling.inference.model_loading import ModelManager
from starling.samplers.ddim_sampler import DDIMSampler
from starling.samplers.ddpm_sampler import DDPMSampler
from starling.structure.coordinates import (
    create_ca_topology_from_coords,
    generate_3d_coordinates_from_distances,
)
from starling.structure.ensemble import Ensemble

# initialize model_manager singleton. This happens when this module
# is imported to ensemble_generation, so we can use the
# same model_manager for all calls to generate_backend.
model_manager = ModelManager()


def symmetrize_distance_map(dist_map):
    """
    Symmetrize a distance map by replacing the lower triangle with the upper triangle values.

    Parameters
    ----------
    dist_map : torch.Tensor
        A 2D tensor representing the distance map.

    Returns
    -------
    torch.Tensor
        A symmetrized distance map.

    """

    # Ensure the distance map is 2D
    dist_map = dist_map.squeeze(0) if dist_map.dim() == 3 else dist_map

    # Create a copy of the distance map to modify
    sym_dist_map = dist_map.clone()

    # Replace the lower triangle with the upper triangle values
    mask_upper_triangle = torch.triu(torch.ones_like(dist_map), diagonal=1).bool()
    mask_lower_triangle = ~mask_upper_triangle

    # Set lower triangle values to be the same as the upper triangle
    sym_dist_map[mask_lower_triangle] = dist_map.T[mask_lower_triangle]

    # Set diagonal values to zero
    sym_dist_map.fill_diagonal_(0)

    return sym_dist_map.cpu()


def sequence_encoder_backend(
    sequence_dict,
    device,
    batch_size,
    output_directory=None,
    model_manager=model_manager,
    encoder_path=None,
    ddpm_path=None,
):
    """
    Generate embeddings for sequences and optionally save them to disk.

    Parameters
    ----------
    sequence_dict : dict
        Dictionary of sequence names to sequences
    device : str
        Device to use for computation
    batch_size : int
        Batch size for processing
    output_directory : str, optional
        If provided, embeddings will be saved to this directory with sequence name as filename
    model_manager : ModelManager
        Model manager instance
    encoder_path : str, optional
        Custom encoder path
    ddpm_path : str, optional
        Custom diffusion model path

    Returns
    -------
    dict or None
        If output_directory is None, returns dictionary of embeddings.
        Otherwise returns None (embeddings are saved to disk).
    """
    tokenizer = StarlingTokenizer()
    _, diffusion = model_manager.get_models(
        device=device, encoder_path=encoder_path, ddpm_path=ddpm_path
    )

    # Create output directory if it doesn't exist
    if output_directory is not None:
        os.makedirs(output_directory, exist_ok=True)
        print(f"Saving embeddings to: {os.path.abspath(output_directory)}")
        embedding_dict = None
    else:
        embedding_dict = {}

    # Sort sequences by length in descending order for efficient batching
    sorted_items = sorted(sequence_dict.items(), key=lambda x: len(x[1]), reverse=True)
    sorted_names = [item[0] for item in sorted_items]
    sorted_sequences = [tokenizer.encode(item[1]) for item in sorted_items]

    # get num_batches and remaining samples
    num_batches = len(sorted_sequences) // batch_size
    remaining = len(sorted_sequences) % batch_size

    # Process full batches
    for batch in range(num_batches):
        start_idx = batch * batch_size
        end_idx = (batch + 1) * batch_size

        batch_names = sorted_names[start_idx:end_idx]
        batch_sequences = sorted_sequences[start_idx:end_idx]

        # Get the maximum sequence length in this batch
        max_length = len(batch_sequences[0])  # First is longest due to sorting

        # Create input tensor and attention mask
        sequence_tensor = torch.zeros(
            (batch_size, max_length), dtype=torch.long, device=device
        )
        attention_mask = torch.zeros(
            (batch_size, max_length), dtype=torch.bool, device=device
        )

        # Fill the tensors with sequence data
        for i, seq in enumerate(batch_sequences):
            seq_length = len(seq)
            # Add the actual sequence tokens to the tensor
            sequence_tensor[i, :seq_length] = torch.tensor(
                seq, dtype=torch.long, device=device
            )
            # Set attention mask (1 for actual tokens, 0 for padding)
            attention_mask[i, :seq_length] = True

        # Process batch through encoder
        with torch.no_grad():
            batch_embeddings = diffusion.sequence2labels(
                sequences=sequence_tensor, sequence_mask=attention_mask
            )

        # Store embeddings in dictionary or save to disk
        for i, name in enumerate(batch_names):
            # Get the actual sequence length from attention mask
            seq_length = torch.sum(attention_mask[i]).item()
            # Only store the embeddings for actual sequence tokens (remove padding)
            embedding = batch_embeddings[i, :seq_length].cpu()

            if output_directory is not None:
                # Save embedding to file and clear from memory
                torch.save(embedding, os.path.join(output_directory, f"{name}.pt"))
                del embedding
            else:
                embedding_dict[name] = embedding

        # Clear memory after each batch
        del batch_embeddings
        torch.cuda.empty_cache()
        gc.collect()

    # Process remaining samples if any
    if remaining > 0:
        start_idx = num_batches * batch_size
        batch_names = sorted_names[start_idx:]
        batch_sequences = sorted_sequences[start_idx:]

        # Get the maximum sequence length in the final batch
        max_length = len(batch_sequences[0])

        # Create input tensor and attention mask
        sequence_tensor = torch.zeros(
            (remaining, max_length), dtype=torch.long, device=device
        )
        attention_mask = torch.zeros(
            (remaining, max_length), dtype=torch.bool, device=device
        )

        # Fill the tensors with sequence data
        for i, seq in enumerate(batch_sequences):
            seq_length = len(seq)
            # Add the actual sequence tokens to the tensor
            sequence_tensor[i, :seq_length] = torch.tensor(
                seq, dtype=torch.long, device=device
            )
            # Set attention mask
            attention_mask[i, :seq_length] = True

        # Process final batch through encoder
        with torch.no_grad():
            batch_embeddings = diffusion.sequence2labels(
                sequences=sequence_tensor, sequence_mask=attention_mask
            )

        # Store embeddings in dictionary or save to disk
        for i, name in enumerate(batch_names):
            # Get the actual sequence length from attention mask
            seq_length = torch.sum(attention_mask[i]).item()
            # Only store the embeddings for actual sequence tokens (remove padding)
            embedding = batch_embeddings[i, :seq_length].cpu()

            if output_directory is not None:
                # Save embedding to file and clear from memory
                torch.save(embedding, os.path.join(output_directory, f"{name}.pt"))
                del embedding
            else:
                embedding_dict[name] = embedding

        # Clear memory after processing
        del batch_embeddings
        torch.cuda.empty_cache()
        gc.collect()

    return embedding_dict


def generate_backend(
    sequence_dict,
    conformations,
    device,
    steps,
    ddim,
    return_structures,
    batch_size,
    num_cpus_mds,
    num_mds_init,
    output_directory,
    return_data,
    verbose,
    show_progress_bar,
    show_per_step_progress_bar,
    pdb_trajectory,
    model_manager=model_manager,
<<<<<<< HEAD
    encoder_path=None,
    ddpm_path=None,
=======
    constraint=None,
>>>>>>> 5ee5edd9
):
    """
    Backend function for generating the distance maps using STARLING.

    NOTE - this function does VERY littel sanity checking; to actually perform
    predictions use starling.frontend.ensemble_generation. This is NOT
    a user facing function!

    Parameters
    ---------------
    sequence_dict : dict
        A dictionary with the sequence names as the key and the
       sequences as the values. These names will be used to write
       any output files (if writing is requested).

    ddpm : str
        The path to the DDPM model

    device : str
        The device to use for predictions.

    steps : int
        The number of steps to run the DDPM model.

    ddim : bool
        Whether to use DDIM for sampling.

    return_structures : bool
        Whether to return the 3D structure.

    batch_size : int
        The batch size to use for sampling.

    num_cpus_mds : int
        The number of CPUs to use for MDS. There
        is no point specifying more than the default
        number of MDS runs performed (defined in configs)

    output_directory : str or None
        If None, no output is saved.
        If not None, will save the output to the specified path.
        This includes the distance maps and if return_structures=True,
        the 3D structures.
        The distance maps are saved as .npy files with the names
        <sequence_name>_STARLING_DM.npy
        and the structures are save with the file names
        <sequence_name>_STARLING.xtc and <sequence_name>_STARLING.pdb.

    return_data : bool
        If True, will return the distance maps and structures (if generated)
        as a dictionary regardless of the output_directory. If False, will
        return None. Note the reason to set this to None is if you're
        predicting a large set of sequences this will save memory.

    verbose : bool
        Whether to print verbose output. Default is False.

    show_progress_bar : bool
        Whether to show a progress bar. Default is True.

    show_per_step_progress_bar : bool, optional
        whether to show progress bar per step.
    pdb_trajectory: bool
        Whether to save the trajectory as a PDB file. Default is False.

    model_manager : ModelManager
        A ModelManager object to manage loaded models.
        This lets us avoid loading the model iteratively
        when calling generate multiple times in a single
        session. Default is model_manager, which is initialized
        outside of this function code block. To update the path
        to the models, update the paths in config.py, which are
        read into the ModelManager object located the
        model_loading.py

    encoder_path : str, optional
        Path to a custom encoder model checkpoint file to use instead of the default.
        Default is None, which uses the default model path from configs.py.

    ddpm_path : str, optional
        Path to a custom diffusion model checkpoint file to use instead of the default.
        Default is None, which uses the default model path from configs.py.

    Returns
    ---------------
    dict or None:
        A dict with the sequence names as the key and
        a starling.ensembl.Ensemble objects for each
        sequence as values.

        If output_directory is not none, the output will save to
        the specified path.
    """

    overall_start_time = time.time()

    # get models. This will only load once even if we call this
    # function multiple times.
    encoder_model, diffusion = model_manager.get_models(
        device=device, encoder_path=encoder_path, ddpm_path=ddpm_path
    )

    # Construct a sampler
    if ddim:
        sampler = DDIMSampler(
            ddpm_model=diffusion, encoder_model=encoder_model, n_steps=steps
        )
    else:
        sampler = DDPMSampler(ddpm_model=diffusion)

    # get num_batchs and remaining samples
    num_batches = conformations // batch_size
    remaining_samples = conformations % batch_size

    if remaining_samples > 0:
        real_batch_count = num_batches + 1
    else:
        real_batch_count = num_batches

    # dictionary to hold distance maps and structures if applicable.
    output_dict = {}

    # see if a progress bar is wanted. If it is, set it up.
    # position here is 0, so it will be the first progress bar
    if show_progress_bar:
        pbar = tqdm(
            total=len(sequence_dict),
            position=0,
            desc="Progress through sequences",
            leave=True,
        )

    # iterate over sequence_dict
    for num, seq_name in enumerate(sequence_dict):
        ## -----------------------------------------
        ## Start of prediction cycle for this sequence

        start_time_prediction = time.time()

        # list to hold distance maps
        starling_dm = []

        # get sequence
        sequence = sequence_dict[seq_name]

        # iterate over batches for actual DDIM sampling
        for batch in range(num_batches):
            distance_maps = sampler.sample(
                batch_size,
                labels=sequence,
                show_per_step_progress_bar=show_per_step_progress_bar,
                batch_count=batch + 1,
                max_batch_count=real_batch_count,
                constraint=constraint,
            )
            starling_dm.append(
                [
                    symmetrize_distance_map(dm[:, : len(sequence), : len(sequence)])
                    for dm in distance_maps
                ]
            )

        # iterate over remaining samples
        if remaining_samples > 0:
            distance_maps = sampler.sample(
                remaining_samples,
                labels=sequence,
                show_per_step_progress_bar=show_per_step_progress_bar,
                batch_count=real_batch_count,
                max_batch_count=real_batch_count,
                constraint=constraint,
            )
            starling_dm.append(
                [
                    symmetrize_distance_map(dm[:, : len(sequence), : len(sequence)])
                    for dm in distance_maps
                ]
            )

        # concatenate symmetrized distance maps.
        sym_distance_maps = torch.cat(
            [torch.stack(batch) for batch in starling_dm], dim=0
        )

        end_time_prediction = time.time()

        # set time at which we start structure generation to 0
        start_time_structure_generation = time.time()

        # we initialize this to 0 and will update as needed (or not)
        end_time_structure_generation = time.time()

        # do ensemble reconstruction if requested
        if return_structures:
            coordinates = generate_3d_coordinates_from_distances(
                device,
                batch_size,
                num_cpus_mds,
                num_mds_init,
                sym_distance_maps,
                progress_bar=show_progress_bar,
            )

            # make traj as an sstrajectory object and extract out the ssprotein object
            ssprotein = SSTrajectory(
                TRJ=create_ca_topology_from_coords(sequence, coordinates)
            ).proteinTrajectoryList[0]

            end_time_structure_generation = time.time()

        # if no structures are requested, set ssprotein to None
        else:
            ssprotein = None

        # pull the distance maps out of the tensor and convert to numpy
        final_distance_maps = sym_distance_maps.detach().cpu().numpy()

        # create Ensemble object. Note if the ssprotein argument is None
        # this is expected and will initialize the ensemble without
        # structures
        E = Ensemble(final_distance_maps, sequence, ssprot_ensemble=ssprotein)

        # if we are saving things, save as we progress through so we generate
        # structures/DMs in situ
        if output_directory is not None:
            # num == 0 just means we are on the first sequence.
            if verbose and num == 0:
                print(f"Saving results to: {os.path.abspath(output_directory)}")

            # if we're saving structures do that first;
            if return_structures:
                # this saves both a topology (PDB) and a trajectory (XTC) file
                E.save_trajectory(
                    filename_prefix=os.path.join(
                        output_directory, seq_name + "_STARLING"
                    ),
                    pdb_trajectory=pdb_trajectory,
                )

            # save full ensemble
            E.save(os.path.join(output_directory, f"{seq_name}"))

        ## End of prediction cycle for this sequence
        ## -----------------------------------------

        # if we are returning data, add the data to the output_dict
        if return_data:
            output_dict[seq_name] = E

        # if not, force cleanup of things to save memory
        else:
            del E
            del final_distance_maps
            gc.collect()

        # update progress bar if we have one.
        if show_progress_bar:
            pbar.update(1)

        if verbose:
            elapsed_time_structure_generation = (
                end_time_structure_generation - start_time_structure_generation
            )
            elapsed_time_prediction = end_time_prediction - start_time_prediction
            total_time = elapsed_time_structure_generation + elapsed_time_prediction
            n_conformers = len(sym_distance_maps)

            print(
                f"\n\n##### SUMMARY OF SEQUENCE PREDICTION ({num + 1}/{len(sequence_dict)}) #####"
            )
            print(f"Sequence name                       : {seq_name}")
            print(f"Sequence length                     : {len(sequence)}")
            print(f"Number of conformers                : {n_conformers}")
            print(f"Number of steps                     : {steps}")
            print(
                f"Total time for prediction           : {round(elapsed_time_prediction, 2)}s ({round(100 * (elapsed_time_prediction / total_time), 2)}% of time)"
            )
            print(
                f"Total time for structure generation : {round(elapsed_time_structure_generation, 2)}s ({round(100 * (elapsed_time_structure_generation / total_time), 2)}% of time)"
            )
            print(f"Time per conformer                  : {total_time / n_conformers}s")
            print("\n")
        else:
            # changed from print to pass because if not verbose, we don't need to do anything.
            pass

    # make sure we close the progress bar if we used one
    if show_progress_bar:
        pbar.close()

    if verbose:
        # Convert total time to hours, minutes, and seconds
        overall_time = time.time() - overall_start_time
        total_hours = round(overall_time // 3600, 2)
        total_minutes = round((overall_time % 3600) // 60, 2)
        total_seconds = round(overall_time % 60, 2)
        print("-------------------------------------------------------")
        print(f"Summary of all predictions ({len(sequence_dict)} sequences)")
        print("-------------------------------------------------------")
        print(
            f"\nTotal time (all sequences, all I/O) : {total_hours} hrs {total_minutes} mins {total_seconds} secs"
        )

        current_datetime = datetime.now()
        formatted_datetime = current_datetime.strftime("%Y-%m-%d %H:%M:%S")

        print("STARLING predictions completed at:", formatted_datetime)
        print("")

    return output_dict<|MERGE_RESOLUTION|>--- conflicted
+++ resolved
@@ -243,12 +243,9 @@
     show_per_step_progress_bar,
     pdb_trajectory,
     model_manager=model_manager,
-<<<<<<< HEAD
+    constraint=None,
     encoder_path=None,
     ddpm_path=None,
-=======
-    constraint=None,
->>>>>>> 5ee5edd9
 ):
     """
     Backend function for generating the distance maps using STARLING.
@@ -357,7 +354,7 @@
             ddpm_model=diffusion, encoder_model=encoder_model, n_steps=steps
         )
     else:
-        sampler = DDPMSampler(ddpm_model=diffusion)
+        sampler = DDPMSampler(ddpm_model=diffusion, encoder_model=encoder_model)
 
     # get num_batchs and remaining samples
     num_batches = conformations // batch_size
