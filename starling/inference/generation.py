import gc
import os
import time
from datetime import datetime

import numpy as np
import torch
from soursop.sstrajectory import SSTrajectory
from tqdm.auto import tqdm

from starling import configs
from starling.data.tokenizer import StarlingTokenizer
from starling.inference.model_loading import ModelManager
from starling.samplers.ddim_sampler import DDIMSampler
from starling.samplers.ddpm_sampler import DDPMSampler
from starling.samplers.plms_sampler import PLMSSampler
from starling.structure.coordinates import (
    create_ca_topology_from_coords,
    generate_3d_coordinates_from_distances,
)
from starling.structure.ensemble import Ensemble

# initialize model_manager singleton. This happens when this module
# is imported to ensemble_generation, so we can use the
# same model_manager for all calls to generate_backend.
model_manager = ModelManager()


def symmetrize_distance_map(dist_map):
    """
    Symmetrize a distance map by replacing the lower triangle with the upper triangle values.

    Parameters
    ----------
    dist_map : torch.Tensor
        A 2D tensor representing the distance map.

    Returns
    -------
    torch.Tensor
        A symmetrized distance map.

    """

    # Ensure the distance map is 2D
    dist_map = dist_map.squeeze(0) if dist_map.dim() == 3 else dist_map

    # Create a copy of the distance map to modify
    sym_dist_map = dist_map.clone()

    # Replace the lower triangle with the upper triangle values
    mask_upper_triangle = torch.triu(torch.ones_like(dist_map), diagonal=1).bool()
    mask_lower_triangle = ~mask_upper_triangle

    # Set lower triangle values to be the same as the upper triangle
    sym_dist_map[mask_lower_triangle] = dist_map.T[mask_lower_triangle]

    # Set diagonal values to zero
    sym_dist_map.fill_diagonal_(0)

    return sym_dist_map.cpu()


def sequence_encoder_backend(
    sequence_dict,
    device,
    batch_size,
    salt,
    aggregate=True,
    output_directory=None,
    model_manager=model_manager,
    encoder_path=None,
    ddpm_path=None,
    pretokenized: bool = False,
    bucket: bool = False,
    bucket_size: int = 32,
    free_cuda_cache: bool = False,
    return_on_cpu: bool = True,
):
    """
    Generate embeddings for sequences and optionally save them to disk.

    Parameters
    ----------
    sequence_dict : dict
        Dictionary of sequence names to sequences
    device : str
        Device to use for computation
    batch_size : int
        Batch size for processing
    salt : float
        Salt concentration
    output_directory : str, optional
        If provided, embeddings will be saved to this directory with sequence name as filename
    model_manager : ModelManager
        Model manager instance
    encoder_path : str, optional
        Custom encoder path
    ddpm_path : str, optional
        Custom diffusion model path
    pretokenized : bool, default False
        If True, values of sequence_dict are assumed to already be iterable collections
        of integer token ids (lists/tuples/torch tensors). Skips tokenization.
    bucket : bool, default False
        If True, sequences are grouped into coarse length buckets (multiple of bucket_size)
        to reduce padding waste. Beneficial when length distribution is very broad.
    bucket_size : int, default 32
        Length resolution for bucketing when bucket=True. Sequences with lengths that
        fall into the same bucket ( (L//bucket_size) ) are batched together.
    free_cuda_cache : bool, default False
        If True and running on CUDA, calls torch.cuda.empty_cache() after each batch.
    return_on_cpu : bool, default True
        If True, embeddings are transferred to CPU before being returned or saved.
        If False, embeddings remain on the original device (e.g., GPU), which can be
        useful when performing downstream tensor operations on the same device.

    Returns
    -------
    dict or None
        If output_directory is None, returns dictionary name -> tensor (L_i, D).
        Otherwise returns None (embeddings written to disk as <name>.pt).
    """
    tokenizer = None if pretokenized else StarlingTokenizer()
    _, diffusion = model_manager.get_models(
        device=device, encoder_path=encoder_path, ddpm_path=ddpm_path
    )

    ionic_strength = torch.tensor([salt], device=device).unsqueeze(0)

    # Prepare output handling
    if output_directory is not None:
        os.makedirs(output_directory, exist_ok=True)
        print(f"Saving embeddings to: {os.path.abspath(output_directory)}")
        embedding_dict = None
    else:
        embedding_dict = {}

    # Normalize sequences -> (name, token_list)
    prepared = []
    for name, seq in sequence_dict.items():
        if pretokenized:
            # Accept list/tuple/torch.Tensor of ints
            if isinstance(seq, torch.Tensor):
                tokens = seq.tolist()
            else:
                tokens = list(seq)
        else:
            tokens = tokenizer.encode(seq)
        prepared.append((name, tokens))

    # Optional bucketing to reduce padding
    if bucket:
        bucketed = {}
        for name, toks in prepared:
            key = (len(toks) // bucket_size) * bucket_size
            bucketed.setdefault(key, []).append((name, toks))
        # Flatten buckets ordered by descending key (longer first)
        ordered = []
        for key in sorted(bucketed.keys(), reverse=True):
            # within bucket sort descending length
            ordered.extend(sorted(bucketed[key], key=lambda x: len(x[1]), reverse=True))
        prepared = ordered
    else:
        # Just sort by length descending
        prepared.sort(key=lambda x: len(x[1]), reverse=True)

    names = [n for n, _ in prepared]
    seqs = [t for _, t in prepared]
    total = len(seqs)
    lengths = [len(t) for t in seqs]

    _inference_ctx = (
        torch.inference_mode if hasattr(torch, "inference_mode") else torch.no_grad
    )

    with _inference_ctx():
        for start in range(0, total, batch_size):
            end = min(start + batch_size, total)
            batch_sequences = seqs[start:end]
            batch_names = names[start:end]
            batch_lengths = lengths[start:end]

            current_bs = end - start
            max_length = batch_lengths[0]

            # Build tensors (only CPU→GPU transfer)
            sequence_tensor = torch.zeros(
                (current_bs, max_length), dtype=torch.long, device=device
            )
            attention_mask = torch.zeros(
                (current_bs, max_length), dtype=torch.bool, device=device
            )

<<<<<<< HEAD
        # Store embeddings in dictionary or save to disk
        for i, name in enumerate(batch_names):
            # Get the actual sequence length from attention mask
            seq_length = torch.sum(attention_mask[i]).item()
            # Only store the embeddings for actual sequence tokens (remove padding)
            embedding = batch_embeddings[i, :seq_length]

            if aggregate:
                embedding = embedding.mean(axis=0).cpu()
            else:
                embedding = embedding.cpu()

            if output_directory is not None:
                # Save embedding to file and clear from memory
                torch.save(embedding, os.path.join(output_directory, f"{name}.pt"))
                del embedding
            else:
                embedding_dict[name] = embedding

        # Clear memory after each batch
        del batch_embeddings
        torch.cuda.empty_cache()
        gc.collect()

    # Process remaining samples if any
    if remaining > 0:
        start_idx = num_batches * batch_size
        batch_names = sorted_names[start_idx:]
        batch_sequences = sorted_sequences[start_idx:]

        # Get the maximum sequence length in the final batch
        max_length = len(batch_sequences[0])

        # Create input tensor and attention mask
        sequence_tensor = torch.zeros(
            (remaining, max_length), dtype=torch.long, device=device
        )
        attention_mask = torch.zeros(
            (remaining, max_length), dtype=torch.bool, device=device
        )

        # Fill the tensors with sequence data
        for i, seq in enumerate(batch_sequences):
            seq_length = len(seq)
            # Add the actual sequence tokens to the tensor
            sequence_tensor[i, :seq_length] = torch.tensor(
                seq, dtype=torch.long, device=device
            )
            # Set attention mask
            attention_mask[i, :seq_length] = True
=======
            for i, (seq_tokens, length_i) in enumerate(
                zip(batch_sequences, batch_lengths)
            ):
                sequence_tensor[i, :length_i] = torch.as_tensor(
                    seq_tokens, dtype=torch.long, device=device
                )
                attention_mask[i, :length_i] = True
>>>>>>> a4a17b6a

            batch_embeddings = diffusion.sequence2labels(
                sequences=sequence_tensor,
                sequence_mask=attention_mask,
                ionic_strength=ionic_strength,
            )

<<<<<<< HEAD
        # Store embeddings in dictionary or save to disk
        for i, name in enumerate(batch_names):
            # Get the actual sequence length from attention mask
            seq_length = torch.sum(attention_mask[i]).item()
            # Only store the embeddings for actual sequence tokens (remove padding)
            embedding = batch_embeddings[i, :seq_length]

            if aggregate:
                embedding = embedding.mean(axis=0).cpu()
            else:
                embedding = embedding.cpu()
=======
            # Transfer to CPU if requested
            if return_on_cpu:
                batch_embeddings = batch_embeddings.cpu()

            # Process results
            for i, (name, length_i) in enumerate(zip(batch_names, batch_lengths)):
                emb = batch_embeddings[i, :length_i]
>>>>>>> a4a17b6a

                if aggregate:
                    emb = emb.mean(axis=0)

                if output_directory is not None:
                    torch.save(emb, os.path.join(output_directory, f"{name}.pt"))
                else:
                    embedding_dict[name] = emb

            del batch_embeddings, sequence_tensor, attention_mask
            if (
                free_cuda_cache
                and torch.cuda.is_available()
                and device.startswith("cuda")
            ):
                torch.cuda.empty_cache()

    return embedding_dict


def ensemble_encoder_backend(
    ensemble,
    device,
    batch_size,
    output_directory=None,
    model_manager=model_manager,
    encoder_path=None,
    ddpm_path=None,
):
    encoder_model, diffusion = model_manager.get_models(
        device=device, encoder_path=encoder_path, ddpm_path=ddpm_path
    )

    assert isinstance(ensemble, np.ndarray), (
        "ensemble must be a numpy array. If you have a torch tensor, convert it to numpy first."
    )
    assert ensemble.ndim == 3, "ensemble must be a 3D array (batch, height, width)."

    if ensemble.shape[2] != 384:
        H_pad = max(0, 384 - ensemble.shape[1])  # vertical padding (bottom)
        W_pad = max(0, 384 - ensemble.shape[2])  # horizontal padding (right)

        ensemble = np.pad(
            ensemble,
            pad_width=(
                (0, 0),
                (0, H_pad),
                (0, W_pad),
            ),  # (N axis, bottom of H axis, right of W axis)
            mode="constant",
            constant_values=0,
        )

    # get num_batches and remaining samples
    num_batches = ensemble.shape[0] // batch_size
    remaining_samples = ensemble.shape[0] % batch_size

    latent_spaces = []

    # real_batch_count no longer needed (legacy from previous implementation)

    ensemble = torch.from_numpy(ensemble)
    ensemble = ensemble.unsqueeze(1)  # Add a channel dimension

    for batch in range(num_batches):
        start_idx = batch * batch_size
        end_idx = (batch + 1) * batch_size

        batch_ensemble = ensemble[start_idx:end_idx]

        latent_space = encoder_model.encode(
            batch_ensemble.to(device),
        ).mode()

        latent_spaces.append(latent_space.detach().squeeze().cpu().numpy())

    if remaining_samples > 0:
        start_idx = num_batches * batch_size
        batch_ensemble = ensemble[start_idx:]

        latent_space = encoder_model.encode(
            batch_ensemble.to(device),
        ).mode()

        latent_spaces.append(latent_space.detach().squeeze().cpu().numpy())

    return np.concatenate(latent_spaces)


def generate_backend(
    sequence_dict,
    conformations,
    device,
    steps,
    sampler,
    return_structures,
    batch_size,
    num_cpus_mds,
    num_mds_init,
    output_directory,
    return_data,
    verbose,
    show_progress_bar,
    show_per_step_progress_bar,
    pdb_trajectory,
    model_manager=model_manager,
    salt=150,
    constraint=None,
    encoder_path=None,
    ddpm_path=None,
):
    """
    Backend function for generating the distance maps using STARLING.

    NOTE - this function does VERY littel sanity checking; to actually perform
    predictions use starling.frontend.ensemble_generation. This is NOT
    a user facing function!

    Parameters
    ---------------
    sequence_dict : dict
        A dictionary with the sequence names as the key and the
       sequences as the values. These names will be used to write
       any output files (if writing is requested).

    ddpm : str
        The path to the DDPM model

    device : str
        The device to use for predictions.

    steps : int
        The number of steps to run the DDPM model.

    ddim : bool
        Whether to use DDIM for sampling.

    return_structures : bool
        Whether to return the 3D structure.

    batch_size : int
        The batch size to use for sampling.

    num_cpus_mds : int
        The number of CPUs to use for MDS. There
        is no point specifying more than the default
        number of MDS runs performed (defined in configs)

    output_directory : str or None
        If None, no output is saved.
        If not None, will save the output to the specified path.
        This includes the distance maps and if return_structures=True,
        the 3D structures.
        The distance maps are saved as .npy files with the names
        <sequence_name>_STARLING_DM.npy
        and the structures are save with the file names
        <sequence_name>_STARLING.xtc and <sequence_name>_STARLING.pdb.

    return_data : bool
        If True, will return the distance maps and structures (if generated)
        as a dictionary regardless of the output_directory. If False, will
        return None. Note the reason to set this to None is if you're
        predicting a large set of sequences this will save memory.

    verbose : bool
        Whether to print verbose output. Default is False.

    show_progress_bar : bool
        Whether to show a progress bar. Default is True.

    show_per_step_progress_bar : bool, optional
        whether to show progress bar per step.
    pdb_trajectory: bool
        Whether to save the trajectory as a PDB file. Default is False.

    model_manager : ModelManager
        A ModelManager object to manage loaded models.
        This lets us avoid loading the model iteratively
        when calling generate multiple times in a single
        session. Default is model_manager, which is initialized
        outside of this function code block. To update the path
        to the models, update the paths in config.py, which are
        read into the ModelManager object located the
        model_loading.py

    encoder_path : str, optional
        Path to a custom encoder model checkpoint file to use instead of the default.
        Default is None, which uses the default model path from configs.py.

    ddpm_path : str, optional
        Path to a custom diffusion model checkpoint file to use instead of the default.
        Default is None, which uses the default model path from configs.py.

    Returns
    ---------------
    dict or None:
        A dict with the sequence names as the key and
        a starling.ensembl.Ensemble objects for each
        sequence as values.

        If output_directory is not none, the output will save to
        the specified path.
    """

    overall_start_time = time.time()

    # get models. This will only load once even if we call this
    # function multiple times.
    encoder_model, diffusion = model_manager.get_models(
        device=device, encoder_path=encoder_path, ddpm_path=ddpm_path
    )

    # Construct a sampler
    if sampler.lower() == "plms":
        print("Using PLMS sampler")
        sampler = PLMSSampler(
            ddpm_model=diffusion, encoder_model=encoder_model, n_steps=steps, salt=salt
        )
    elif sampler.lower() == "ddim":
        print("Using DDIM sampler")
        sampler = DDIMSampler(
            ddpm_model=diffusion, encoder_model=encoder_model, n_steps=steps, salt=salt
        )
    elif sampler.lower() == "ddpm":
        print("Using DDPM sampler")
        sampler = DDPMSampler(
            ddpm_model=diffusion, encoder_model=encoder_model, salt=salt
        )
    else:
        raise ValueError(
            f"Error: sampler must be one of 'plms', 'ddim', or 'ddpm'. Got {sampler}."
        )

    # get num_batchs and remaining samples
    num_batches = conformations // batch_size
    remaining_samples = conformations % batch_size

    if remaining_samples > 0:
        real_batch_count = num_batches + 1
    else:
        real_batch_count = num_batches

    # dictionary to hold distance maps and structures if applicable.
    output_dict = {}

    # see if a progress bar is wanted. If it is, set it up.
    # position here is 0, so it will be the first progress bar
    if show_progress_bar:
        pbar = tqdm(
            total=len(sequence_dict),
            position=0,
            desc="Progress through sequences",
            leave=True,
        )

    # iterate over sequence_dict
    for num, seq_name in enumerate(sequence_dict):
        ## -----------------------------------------
        ## Start of prediction cycle for this sequence

        start_time_prediction = time.time()

        # list to hold distance maps
        starling_dm = []

        # get sequence
        sequence = sequence_dict[seq_name]

        # iterate over batches for actual DDIM sampling
        for batch in range(num_batches):
            distance_maps = sampler.sample(
                batch_size,
                labels=sequence,
                show_per_step_progress_bar=show_per_step_progress_bar,
                batch_count=batch + 1,
                max_batch_count=real_batch_count,
                constraint=constraint,
            )
            starling_dm.append(
                [
                    symmetrize_distance_map(dm[:, : len(sequence), : len(sequence)])
                    for dm in distance_maps
                ]
            )

        # iterate over remaining samples
        if remaining_samples > 0:
            distance_maps = sampler.sample(
                remaining_samples,
                labels=sequence,
                show_per_step_progress_bar=show_per_step_progress_bar,
                batch_count=real_batch_count,
                max_batch_count=real_batch_count,
                constraint=constraint,
            )
            starling_dm.append(
                [
                    symmetrize_distance_map(dm[:, : len(sequence), : len(sequence)])
                    for dm in distance_maps
                ]
            )

        # concatenate symmetrized distance maps.
        sym_distance_maps = torch.cat(
            [torch.stack(batch) for batch in starling_dm], dim=0
        )

        end_time_prediction = time.time()

        # set time at which we start structure generation to 0
        start_time_structure_generation = time.time()

        # we initialize this to 0 and will update as needed (or not)
        end_time_structure_generation = time.time()

        # do ensemble reconstruction if requested
        if return_structures:
            coordinates = generate_3d_coordinates_from_distances(
                device,
                batch_size,
                num_cpus_mds,
                num_mds_init,
                sym_distance_maps,
                progress_bar=show_progress_bar,
            )

            # make traj as an sstrajectory object and extract out the ssprotein object
            ssprotein = SSTrajectory(
                TRJ=create_ca_topology_from_coords(sequence, coordinates)
            ).proteinTrajectoryList[0]

            end_time_structure_generation = time.time()

        # if no structures are requested, set ssprotein to None
        else:
            ssprotein = None

        # pull the distance maps out of the tensor and convert to numpy
        final_distance_maps = sym_distance_maps.detach().cpu().numpy()

        # create Ensemble object. Note if the ssprotein argument is None
        # this is expected and will initialize the ensemble without
        # structures
        E = Ensemble(final_distance_maps, sequence, ssprot_ensemble=ssprotein)

        # if we are saving things, save as we progress through so we generate
        # structures/DMs in situ
        if output_directory is not None:
            # num == 0 just means we are on the first sequence.
            if verbose and num == 0:
                print(f"Saving results to: {os.path.abspath(output_directory)}")

            # if we're saving structures do that first;
            if return_structures:
                # this saves both a topology (PDB) and a trajectory (XTC) file
                E.save_trajectory(
                    filename_prefix=os.path.join(
                        output_directory, seq_name + "_STARLING"
                    ),
                    pdb_trajectory=pdb_trajectory,
                )

            # save full ensemble
            E.save(os.path.join(output_directory, f"{seq_name}"))

        ## End of prediction cycle for this sequence
        ## -----------------------------------------

        # if we are returning data, add the data to the output_dict
        if return_data:
            output_dict[seq_name] = E

        # if not, force cleanup of things to save memory
        else:
            del E
            del final_distance_maps
            gc.collect()

        # update progress bar if we have one.
        if show_progress_bar:
            pbar.update(1)

        if verbose:
            elapsed_time_structure_generation = (
                end_time_structure_generation - start_time_structure_generation
            )
            elapsed_time_prediction = end_time_prediction - start_time_prediction
            total_time = elapsed_time_structure_generation + elapsed_time_prediction
            n_conformers = len(sym_distance_maps)

            print(
                f"\n\n##### SUMMARY OF SEQUENCE PREDICTION ({num + 1}/{len(sequence_dict)}) #####"
            )
            print(f"Sequence name                       : {seq_name}")
            print(f"Sequence length                     : {len(sequence)}")
            print(f"Number of conformers                : {n_conformers}")
            print(f"Number of steps                     : {steps}")
            print(
                f"Total time for prediction           : {round(elapsed_time_prediction, 2)}s ({round(100 * (elapsed_time_prediction / total_time), 2)}% of time)"
            )
            print(
                f"Total time for structure generation : {round(elapsed_time_structure_generation, 2)}s ({round(100 * (elapsed_time_structure_generation / total_time), 2)}% of time)"
            )
            print(f"Time per conformer                  : {total_time / n_conformers}s")
            print("\n")
        else:
            # changed from print to pass because if not verbose, we don't need to do anything.
            pass

    # make sure we close the progress bar if we used one
    if show_progress_bar:
        pbar.close()

    if verbose:
        # Convert total time to hours, minutes, and seconds
        overall_time = time.time() - overall_start_time
        total_hours = round(overall_time // 3600, 2)
        total_minutes = round((overall_time % 3600) // 60, 2)
        total_seconds = round(overall_time % 60, 2)
        print("-------------------------------------------------------")
        print(f"Summary of all predictions ({len(sequence_dict)} sequences)")
        print("-------------------------------------------------------")
        print(
            f"\nTotal time (all sequences, all I/O) : {total_hours} hrs {total_minutes} mins {total_seconds} secs"
        )

        current_datetime = datetime.now()
        formatted_datetime = current_datetime.strftime("%Y-%m-%d %H:%M:%S")

        print("STARLING predictions completed at:", formatted_datetime)
        print("")

    return output_dict<|MERGE_RESOLUTION|>--- conflicted
+++ resolved
@@ -191,58 +191,6 @@
                 (current_bs, max_length), dtype=torch.bool, device=device
             )
 
-<<<<<<< HEAD
-        # Store embeddings in dictionary or save to disk
-        for i, name in enumerate(batch_names):
-            # Get the actual sequence length from attention mask
-            seq_length = torch.sum(attention_mask[i]).item()
-            # Only store the embeddings for actual sequence tokens (remove padding)
-            embedding = batch_embeddings[i, :seq_length]
-
-            if aggregate:
-                embedding = embedding.mean(axis=0).cpu()
-            else:
-                embedding = embedding.cpu()
-
-            if output_directory is not None:
-                # Save embedding to file and clear from memory
-                torch.save(embedding, os.path.join(output_directory, f"{name}.pt"))
-                del embedding
-            else:
-                embedding_dict[name] = embedding
-
-        # Clear memory after each batch
-        del batch_embeddings
-        torch.cuda.empty_cache()
-        gc.collect()
-
-    # Process remaining samples if any
-    if remaining > 0:
-        start_idx = num_batches * batch_size
-        batch_names = sorted_names[start_idx:]
-        batch_sequences = sorted_sequences[start_idx:]
-
-        # Get the maximum sequence length in the final batch
-        max_length = len(batch_sequences[0])
-
-        # Create input tensor and attention mask
-        sequence_tensor = torch.zeros(
-            (remaining, max_length), dtype=torch.long, device=device
-        )
-        attention_mask = torch.zeros(
-            (remaining, max_length), dtype=torch.bool, device=device
-        )
-
-        # Fill the tensors with sequence data
-        for i, seq in enumerate(batch_sequences):
-            seq_length = len(seq)
-            # Add the actual sequence tokens to the tensor
-            sequence_tensor[i, :seq_length] = torch.tensor(
-                seq, dtype=torch.long, device=device
-            )
-            # Set attention mask
-            attention_mask[i, :seq_length] = True
-=======
             for i, (seq_tokens, length_i) in enumerate(
                 zip(batch_sequences, batch_lengths)
             ):
@@ -250,7 +198,6 @@
                     seq_tokens, dtype=torch.long, device=device
                 )
                 attention_mask[i, :length_i] = True
->>>>>>> a4a17b6a
 
             batch_embeddings = diffusion.sequence2labels(
                 sequences=sequence_tensor,
@@ -258,19 +205,6 @@
                 ionic_strength=ionic_strength,
             )
 
-<<<<<<< HEAD
-        # Store embeddings in dictionary or save to disk
-        for i, name in enumerate(batch_names):
-            # Get the actual sequence length from attention mask
-            seq_length = torch.sum(attention_mask[i]).item()
-            # Only store the embeddings for actual sequence tokens (remove padding)
-            embedding = batch_embeddings[i, :seq_length]
-
-            if aggregate:
-                embedding = embedding.mean(axis=0).cpu()
-            else:
-                embedding = embedding.cpu()
-=======
             # Transfer to CPU if requested
             if return_on_cpu:
                 batch_embeddings = batch_embeddings.cpu()
@@ -278,7 +212,6 @@
             # Process results
             for i, (name, length_i) in enumerate(zip(batch_names, batch_lengths)):
                 emb = batch_embeddings[i, :length_i]
->>>>>>> a4a17b6a
 
                 if aggregate:
                     emb = emb.mean(axis=0)
