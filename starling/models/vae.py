--- conflicted
+++ resolved
@@ -195,11 +195,6 @@
                 ]
                 x_no_padding = x[num][0][:padding_start, :padding_start]
 
-<<<<<<< HEAD
-                mse_loss = F.mse_loss(
-                    x_reconstructed_no_padding, x_no_padding, reduction="none"
-                )
-=======
                 # Mean squared error weighted by ground truth distance
                 if loss_type == "weighted_mse":
                     weights = self.get_weights(x_no_padding, scale=scale)
@@ -207,7 +202,6 @@
                     mse_loss = F.mse_loss(
                         x_reconstructed_no_padding, x_no_padding, reduction="none"
                     )
->>>>>>> cdb714b9
 
                     BCE += (mse_loss * weights).sum()
 
@@ -228,11 +222,6 @@
             KLD = torch.logsumexp(KLD, dim=0) / mu.size(0)  # Mean over batch
 
             beta = 0.1
-<<<<<<< HEAD
-            # beta = 1
-            # KLD *= 0
-=======
->>>>>>> cdb714b9
             loss = BCE + beta * KLD
 
             return {"loss": loss, "BCE": BCE, "KLD": KLD}
