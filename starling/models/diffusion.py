--- conflicted
+++ resolved
@@ -18,11 +18,7 @@
 
 from tqdm import tqdm
 
-<<<<<<< HEAD
-from starling.data.data_wrangler import one_hot_encode
-=======
 from starling.data.data_wrangler import MaxPad, one_hot_encode, symmetrize
->>>>>>> de329250
 from starling.data.schedulers import (
     cosine_beta_schedule,
     linear_beta_schedule,
@@ -191,10 +187,7 @@
 
         self.monitor = "epoch_val_loss"
 
-<<<<<<< HEAD
-
-=======
->>>>>>> de329250
+
         if self.labels == "learned-embeddings":
             self.sequence_embedding = nn.Embedding(21, self.model.labels_dim)
 
@@ -356,10 +349,7 @@
         # Prepare the labels to condition the sampling from the model on
         with torch.no_grad():
             if self.labels == "learned-embeddings":
-<<<<<<< HEAD
                 # Get the learned embeddings for the given sequence
-=======
->>>>>>> de329250
                 labels = (
                     torch.argmax(
                         torch.from_numpy(one_hot_encode(labels.ljust(384, "0"))), dim=-1
@@ -436,10 +426,6 @@
         ValueError
             If the labels are not one of the three options
         """
-<<<<<<< HEAD
-=======
-        # Generate labels using one of the ESM models
->>>>>>> de329250
         if self.labels == "learned-embeddings":
             encoded = self.sequence_embedding(sequences)
 
