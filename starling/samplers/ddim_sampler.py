import sys
from typing import Tuple

import numpy as np
import torch
from einops import rearrange
from torch import nn
from tqdm.auto import tqdm

<<<<<<< HEAD
from starling.data.tokenizer import StarlingTokenizer
=======
from starling.data.data_wrangler import one_hot_encode
from starling.inference.constraints import (
    ConstraintLogger,
    DistanceConstraint,
    HelicityConstraint,
    RgConstraint,
)
>>>>>>> 5ee5edd9


class DDIMSampler(nn.Module):
    def __init__(
        self,
        ddpm_model,
        encoder_model,
        n_steps: int,
        ddim_discretize: str = "uniform",
        ddim_eta: float = 0.0,
    ):
        """
        An efficient sampler that generates samples 10x to 100x faster than the DDPM model.
        Denoising diffusion implicit models (DDIM) do not require sampling the entire diffusion process to generate samples.
        The forward process is parameterized using non-Markovian diffusion processes, leading to short generative Markov chains
        that can be simulated in fewer steps.

        References
        ----------
        [1] Ho, J., Jaini, P., Hariharan, B., Abbeel, P., & Duan, Y. (2020).
        Denoising diffusion implicit models. arXiv preprint arXiv:2012.02142.

        Parameters
        ----------
        ddpm_model : _type_
            The trained DDPM model.
        n_steps : int
            The number of steps to simulate the generative process, smaller than the number of steps used to train the DDPM model.
        ddim_discretize : str, optional
            The discretization method for the generative process, by default "uniform".
        ddim_eta : float, optional
            The noise level for the generative process, a number between 0.0 and 1.0.
            0.0 adds no noise to the generative process, 1.0 adds the maximum noise.
            This number interpolates between deterministic and stochastic generative processes,
            by default 0.0.

        Raises
        ------
        NotImplementedError
            If the discretization method is not implemented.
        """
        super(DDIMSampler, self).__init__()
        self.ddpm_model = ddpm_model
<<<<<<< HEAD
        self.encoder_model = encoder_model
=======
        self.encoder_model = ddpm_model.encoder_model
        self.latent_space_scaling_factor = ddpm_model.latent_space_scaling_factor
>>>>>>> 5ee5edd9
        self.n_steps = self.ddpm_model.num_timesteps
        self.ddim_discretize = ddim_discretize
        self.ddim_eta = ddim_eta
        self.tokenizer = StarlingTokenizer()

        self.device = self.ddpm_model.device

        # Ways to discretize the generative process
        if ddim_discretize == "uniform":
            c = self.n_steps // n_steps
            self.ddim_time_steps = np.asarray(list(range(0, self.n_steps - 1, c))) + 1
        elif ddim_discretize == "quad":
            self.ddim_time_steps = (
                (np.linspace(0, np.sqrt(self.n_steps * 0.8), n_steps)) ** 2
            ).astype(int) + 1
        else:
            raise NotImplementedError(ddim_discretize)

        with torch.no_grad():
            alpha_bar = self.ddpm_model.alphas_cumprod
            self.ddim_alpha = alpha_bar[self.ddim_time_steps].clone().to(torch.float32)
            self.ddim_alpha_sqrt = torch.sqrt(self.ddim_alpha)
            self.ddim_alpha_prev = torch.cat(
                [alpha_bar[0:1], alpha_bar[self.ddim_time_steps[:-1]]]
            )
            self.ddim_sigma = (
                ddim_eta
                * (
                    (1 - self.ddim_alpha_prev)
                    / (1 - self.ddim_alpha)
                    * (1 - self.ddim_alpha / self.ddim_alpha_prev)
                )
                ** 0.5
            )

            self.ddim_sqrt_one_minus_alpha = (1.0 - self.ddim_alpha) ** 0.5

    def generate_labels(self, sequence: str) -> torch.Tensor:
        """
        Generate labels to condition the generative process on.

        Parameters
        ----------
        sequence : str
            A sequence to generate labels from.

        Returns
        -------
        torch.Tensor
            The labels to condition the generative process on.
        """
<<<<<<< HEAD
        labels = torch.tensor(self.tokenizer.encode(labels)).to(self.ddpm_model.device)
        labels = rearrange(labels, "f -> 1 f")
        attention_mask = torch.ones_like(labels, device=self.ddpm_model.device).bool()

        labels = self.ddpm_model.sequence2labels(labels, attention_mask)
=======
        # Convert input sequence to tensor, padding to required length
        encoded = one_hot_encode(sequence.ljust(384, "0"))

        # Ordinally encode the sequence
        ordinal_encoding = torch.argmax(torch.from_numpy(encoded), dim=-1).to(
            self.device
        )

        # Squeeze out the dimension that shouldn't be there
        ordinal_encoding = ordinal_encoding.squeeze()
>>>>>>> 5ee5edd9

        # Convert sequence to model labels and add batch dimension
        return self.ddpm_model.sequence2labels(ordinal_encoding)

    @torch.no_grad()
    def sample(
        self,
        num_conformations: int,
        labels: torch.Tensor,
        repeat_noise: bool = False,
        temperature: float = 1.0,
        show_per_step_progress_bar: bool = True,
        batch_count: int = 1,
        max_batch_count: int = 1,
        constraint=None,
    ) -> torch.Tensor:
        """
        Sample the generative process using the DDIM model.

        Parameters
        ----------
        num_conformations : int
            Number of conformations to generate.

        labels : torch.Tensor
            The labels to condition the generative process on.

        repeat_noise : bool, optional
            _description_, by default False

        temperature : float, optional
            _description_, by default 1.0

        show_per_step_progress_bar : bool, optional
            whether to show progress bar per step.

        batch_count : int, optional
            The batch count for the progress bar, by default 1

        max_batch_count : int, optional
            The maximum batch count for the progress bar, by default 1

        Returns
        -------
        torch.Tensor
            The generated distance maps.
        """

        sequence_length = len(labels)

        # Initialize the latents with noise
        x = torch.randn(
<<<<<<< HEAD
            [num_conformations, 1, 24, 24],
            device=device,
=======
            [
                num_conformations,
                self.ddpm_model.in_channels,
                self.ddpm_model.image_size,
                self.ddpm_model.image_size,
            ],
            device=self.device,
>>>>>>> 5ee5edd9
        )

        time_steps = np.flip(self.ddim_time_steps)

        # Get the labels to condition the generative process on
        labels = self.generate_labels(
            labels,
        )

        # initialize progress bar if we want to show it
        if show_per_step_progress_bar:
            pbar_inner = tqdm(
                total=len(time_steps),
                position=1,
                leave=False,
                desc=f"DDPM steps (batch {batch_count} of {max_batch_count})",
            )

        if constraint is not None:
            constraint_logger = ConstraintLogger(
                n_steps=self.n_steps,
                verbose=True,
            )
            constraint_logger.setup()

            constraint.initialize(
                self.encoder_model,
                self.latent_space_scaling_factor,
                self.n_steps,
                sequence_length,
            )

        # Denoise the initial latent
        for i, step in enumerate(time_steps):
            index = len(time_steps) - i - 1

            # Batch the timesteps
            ts = x.new_full((num_conformations,), step, dtype=torch.long)

            # Sample the generative process
            x, *_ = self.p_sample(
                x,
                labels,
                ts,
                step,
                index=index,
                repeat_noise=repeat_noise,
                temperature=temperature,
            )

            # Apply custom constraint
            if constraint is not None and step != 0:
                x = constraint.apply(x, step, logger=constraint_logger)

            # update progress bar if we are showing it
            if show_per_step_progress_bar:
                pbar_inner.update(1)

        if constraint is not None:
            constraint_logger.close()

        # if we have progress bar, close after finishing the steps.
        if show_per_step_progress_bar:
            pbar_inner.close()

        # Scale the latents back to the original scale
        # x = x * self.ddpm_model.latent_space_std + self.ddpm_model.latent_space_mean

        x = x * (1 / self.ddpm_model.latent_space_scaling_factor)

        # Decode the latents to get the distance maps
        x = self.encoder_model.decode(x)

        return x

    @torch.no_grad()
    def p_sample(
        self,
        x: torch.Tensor,
        c: torch.Tensor,
        t: torch.Tensor,
        step: int,
        index: int,
        repeat_noise: bool = False,
        temperature: float = 1.0,
    ) -> Tuple[torch.Tensor, torch.Tensor, torch.Tensor]:
        """
        Take one step in the generative process.

        Parameters
        ----------
        x : torch.Tensor
            The tensor to remove noise from.
        c : torch.Tensor
            The labels to condition the generative process on.
        t : torch.Tensor
            The timestep to sample the generative process at.
        step : int

        index : int
            _description_
        repeat_noise : bool, optional
            _description_, by default False
        temperature : float, optional
            _description_, by default 1.0

        Returns
        -------
        _type_
            _description_
        """

        # Predict the amount of noise in the latent based on the timestep and labels

        # print(f"x shape: {x.shape}")
        # print(f"c shape: {c.shape}")

        attention_mask = torch.ones((c.shape[0], c.shape[1]), device=x.device)
        attention_mask = attention_mask.bool()

        predicted_noise = self.ddpm_model.unet_model(x, t, c, attention_mask)

        # Calculate the previous latent and the predicted latent
        x_prev, pred_x0 = self.get_x_prev_and_pred_x0(
            predicted_noise,
            index,
            x,
            temperature=temperature,
            repeat_noise=repeat_noise,
        )

        return x_prev, pred_x0, predicted_noise

    def get_x_prev_and_pred_x0(
        self,
        predicted_noise: torch.Tensor,
        index: int,
        x: torch.Tensor,
        temperature: float,
        repeat_noise: bool,
    ) -> Tuple[torch.Tensor, torch.Tensor]:
        """
        Remove the noise from the latent iteratively.

        Parameters
        ----------
        predicted_noise : torch.Tensor
            The noise predicted by the DDPM model.
        index : int
            The index of the timestep.
        x : torch.Tensor
            The latent to remove the noise from.
        temperature : float
            The temperature to use for the generative process
        repeat_noise : bool
            Whether to repeat the noise

        Returns
        -------
        Tuple[torch.Tensor, torch.Tensor]
            The previous latent.
        """
        alpha = self.ddim_alpha[index]

        alpha_prev = self.ddim_alpha_prev[index]

        sigma = self.ddim_sigma[index]

        sqrt_one_minus_alpha = self.ddim_sqrt_one_minus_alpha[index]

        # Predicted x_0
        pred_x0 = (x - sqrt_one_minus_alpha * predicted_noise) / (alpha**0.5)

        # Direction pointing to x_t
        dir_xt = (1.0 - alpha_prev - sigma**2).sqrt() * predicted_noise

        if sigma == 0.0:
            noise = 0.0

        elif repeat_noise:
            noise = torch.randn((1, *x.shape[1:]), device=x.device)
        else:
            noise = torch.randn(x.shape, device=x.device)

        noise = noise * temperature

        x_prev = (alpha_prev**0.5) * pred_x0 + dir_xt + sigma * noise

        return x_prev, pred_x0<|MERGE_RESOLUTION|>--- conflicted
+++ resolved
@@ -7,17 +7,13 @@
 from torch import nn
 from tqdm.auto import tqdm
 
-<<<<<<< HEAD
 from starling.data.tokenizer import StarlingTokenizer
-=======
-from starling.data.data_wrangler import one_hot_encode
 from starling.inference.constraints import (
     ConstraintLogger,
     DistanceConstraint,
     HelicityConstraint,
     RgConstraint,
 )
->>>>>>> 5ee5edd9
 
 
 class DDIMSampler(nn.Module):
@@ -61,12 +57,7 @@
         """
         super(DDIMSampler, self).__init__()
         self.ddpm_model = ddpm_model
-<<<<<<< HEAD
         self.encoder_model = encoder_model
-=======
-        self.encoder_model = ddpm_model.encoder_model
-        self.latent_space_scaling_factor = ddpm_model.latent_space_scaling_factor
->>>>>>> 5ee5edd9
         self.n_steps = self.ddpm_model.num_timesteps
         self.ddim_discretize = ddim_discretize
         self.ddim_eta = ddim_eta
@@ -104,13 +95,13 @@
 
             self.ddim_sqrt_one_minus_alpha = (1.0 - self.ddim_alpha) ** 0.5
 
-    def generate_labels(self, sequence: str) -> torch.Tensor:
+    def generate_labels(self, labels: str) -> torch.Tensor:
         """
         Generate labels to condition the generative process on.
 
         Parameters
         ----------
-        sequence : str
+        labels : str
             A sequence to generate labels from.
 
         Returns
@@ -118,27 +109,14 @@
         torch.Tensor
             The labels to condition the generative process on.
         """
-<<<<<<< HEAD
-        labels = torch.tensor(self.tokenizer.encode(labels)).to(self.ddpm_model.device)
+
+        labels = torch.tensor(self.tokenizer.encode(labels), device=self.device)
         labels = rearrange(labels, "f -> 1 f")
-        attention_mask = torch.ones_like(labels, device=self.ddpm_model.device).bool()
+        attention_mask = torch.ones_like(labels, device=self.device, dtype=torch.bool)
 
         labels = self.ddpm_model.sequence2labels(labels, attention_mask)
-=======
-        # Convert input sequence to tensor, padding to required length
-        encoded = one_hot_encode(sequence.ljust(384, "0"))
-
-        # Ordinally encode the sequence
-        ordinal_encoding = torch.argmax(torch.from_numpy(encoded), dim=-1).to(
-            self.device
-        )
-
-        # Squeeze out the dimension that shouldn't be there
-        ordinal_encoding = ordinal_encoding.squeeze()
->>>>>>> 5ee5edd9
-
-        # Convert sequence to model labels and add batch dimension
-        return self.ddpm_model.sequence2labels(ordinal_encoding)
+
+        return labels, attention_mask
 
     @torch.no_grad()
     def sample(
@@ -188,24 +166,14 @@
 
         # Initialize the latents with noise
         x = torch.randn(
-<<<<<<< HEAD
             [num_conformations, 1, 24, 24],
-            device=device,
-=======
-            [
-                num_conformations,
-                self.ddpm_model.in_channels,
-                self.ddpm_model.image_size,
-                self.ddpm_model.image_size,
-            ],
             device=self.device,
->>>>>>> 5ee5edd9
         )
 
         time_steps = np.flip(self.ddim_time_steps)
 
         # Get the labels to condition the generative process on
-        labels = self.generate_labels(
+        labels, attention_mask = self.generate_labels(
             labels,
         )
 
@@ -241,10 +209,11 @@
 
             # Sample the generative process
             x, *_ = self.p_sample(
-                x,
-                labels,
-                ts,
-                step,
+                x=x,
+                c=labels,
+                t=ts,
+                attention_mask=attention_mask,
+                step=step,
                 index=index,
                 repeat_noise=repeat_noise,
                 temperature=temperature,
@@ -281,6 +250,7 @@
         x: torch.Tensor,
         c: torch.Tensor,
         t: torch.Tensor,
+        attention_mask: torch.Tensor,
         step: int,
         index: int,
         repeat_noise: bool = False,
@@ -316,9 +286,6 @@
 
         # print(f"x shape: {x.shape}")
         # print(f"c shape: {c.shape}")
-
-        attention_mask = torch.ones((c.shape[0], c.shape[1]), device=x.device)
-        attention_mask = attention_mask.bool()
 
         predicted_noise = self.ddpm_model.unet_model(x, t, c, attention_mask)
 
